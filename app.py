<<<<<<< HEAD
import streamlit as st
import pandas as pd
import os
import re
import random
from datetime import datetime

# Basic page configuration
st.set_page_config(page_title="Mistake Logger", layout="wide")

# --- CONFIGURATION & CONSTANTS ---
CSV_FILENAME = 'mistake_log.csv'

REQUIRED_COLUMNS = [
    'Category', 'Question Number', 'Result', 'Question Text', 'Error Type', 
    'Confidence Level', 'Time Spent', 'Difficulty Level', 'Notes', 'Timestamp'
]

MAIN_VALIDATION_FIELDS = ['Category', 'Question Number', 'Result', 'Question Text']

ERROR_TYPES = ["❌ Misread the question", "🔄 Wrong formula/concept", "⚠️ Calculation error", "❓ Uncertain"]

PARSING_RULES = {
    'Category': [
        # 1. Looks for an explicit "Review Category:" label. Most reliable.
        r"Review Category[:\s]+(.*?)(?=\n|Question)",
        
        # 2. Catches category from "Done Practicing" screen. Allows more characters.
        r"Done Practicing\s*(.*?)(?=\s*Question|\s*\d+\s+of\s+\d+|\n|$)",
        
        # 3. General pattern for CFA topics that include a level, e.g., "Ethical and Professional Standards: Level I".
        # This is more robust than the old hardcoded one.
        r"([A-Z][a-zA-Z\s&,-]+:\s*Level\s+[IVX]+)",
        
        # 4. Fallback: Assumes the category is a single line that looks like a title.
        # This is a safer version of the old `^(.*?)\n` as it requires length and no digits.
        r"^\s*([A-Za-z\s&,-]{5,})\s*$"
    ],
    'Question Number': [
        # CFA specific patterns - most common first
        r"Question\s+(\d+\s+of\s+\d+)",  # Standard "Question 1 of 1" format
        r"Question[:\s]+(\d+ of \d+)",
        r"(\d+\s+of\s+\d+)",  # Just the numbers part
    ],
    'Result': [
        # CFA specific patterns - most common first
        r"Your result is (\w+)\.",
        r"✓.*?(Correct)",  # Pattern for checkmark + Correct - capture "Correct"
        r"\b(Correct|Incorrect)\b",
        r"Correct Answer.*?Your Answer.*?([A-Z])\s*✓",  # Extract when answer is marked with checkmark
    ],
    'Question Text': [
        # CFA specific patterns - extract the actual question content
        r"Question\s*\n(.*?)(?=\s*A\.\s*$|\s*A\.\s*\n|\s*Solution)",  # Question followed by A. or Solution
        r"Question\s*\n\s*(.*?)(?=\s*Did.*violate)",  # For CFA ethics questions ending with "Did X violate"
        r"Question\s*\n(.*?)(?=\s*A\.|Solution)",  # General pattern
        r"(?:^|\n)\s*Question\s*\n(.*?)(?=\nSolution|\nA\.)",
        r"Question\s+(.*?)(?=\nA\.|\nSolution)",
        # Extract text between Question and A./Solution with flexible whitespace
        r"Question\s+(.*?)(?=\s*A\.\s*lower|\s*Solution)"
    ],
    'Confidence Level': [
        r"Confidence Level:\s*([^\n\r]*?)(?=\n|$|Continue)",
        r"Confidence Level:[^\n]*?\n([^\n\r]*?)(?=\n|$|Continue)"
    ],
    'Time Spent': [
        # CFA specific patterns - most common first
        r"This Question:\s*(\d{2}:\d{2})",  # Extract time from "This Question:01:36" format
        r"Total:\s*(\d{2}:\d{2})",  # Fallback to total time if question time isn't present
        r"Time Spent:\s*(\d+ secs?)",  # Extract "3 secs"
        r"Time Spent:\s*([^\n]*?)(?=\n|$)"
    ],
    'Difficulty Level': [
        r"Difficulty Level:\s*([^\n]*?)(?=\n|$)"
    ]
}
# --- END OF CONFIGURATION ---

# --- Logic Functions ---
def parse_text(raw_text):
    """Parses raw text based on a configurable set of rules."""
    if not raw_text or not raw_text.strip():
        return None

    parsed_data = {}
    
    for field, patterns in PARSING_RULES.items():
        found = False
        for pattern in patterns:
            # Use appropriate flags based on the field type
            flags = re.IGNORECASE | re.DOTALL | re.MULTILINE
            match = re.search(pattern, raw_text, flags)
            if match:
                # Handle patterns with or without capturing groups
                if match.groups():
                    value = match.group(1).strip()
                else:
                    value = match.group(0).strip()
                
                # Special handling for different fields
                if field == 'Result':
                    value = value.capitalize()
                elif field == 'Time Spent':
                    # If it's already in seconds format, keep it
                    if 'sec' in value.lower():
                        pass  # Keep as is
                    elif ':' in value:
                        # Convert MM:SS format to "M mins SS secs" only if it's long enough to warrant it
                        try:
                            time_parts = value.split(':')
                            if len(time_parts) == 2:
                                minutes = int(time_parts[0])
                                seconds = int(time_parts[1])
                                if 0 <= minutes <= 999 and 0 <= seconds <= 59:
                                    # If less than 1 minute, just show seconds
                                    if minutes == 0:
                                        value = f"{seconds} secs"
                                    else:
                                        value = f"{minutes} mins {seconds} secs"
                        except (ValueError, IndexError):
                            pass  # Keep original format if conversion fails
                
                parsed_data[field] = value
                found = True
                break  # Stop when first match is found
        
        if not found:
            parsed_data[field] = ""
            
    return parsed_data

def save_to_csv(data):
    """Saves data to a CSV file."""
    # Add timestamp at the end
    data['Timestamp'] = datetime.now().strftime("%Y-%m-%d %H:%M:%S")
    
    # Clean text fields to prevent CSV corruption
    def clean_text_field(text):
        """Clean text field for safe CSV storage."""
        if not text:
            return ''
        # Replace newlines with spaces
        text = re.sub(r'\r?\n', ' ', text)
        # Remove extra whitespace
        text = re.sub(r'\s+', ' ', text).strip()
        return text
    
    notes = clean_text_field(data.get('Notes', ''))
    question_text = clean_text_field(data.get('Question Text', ''))
    
    # Ensure proper column order with cleaned data
    ordered_data = {
        'Category': clean_text_field(data.get('Category', '')),
        'Question Number': clean_text_field(data.get('Question Number', '')),
        'Result': clean_text_field(data.get('Result', '')),
        'Question Text': question_text,
        'Error Type': clean_text_field(data.get('Error Type', '')),
        'Confidence Level': clean_text_field(data.get('Confidence Level', '')),
        'Time Spent': clean_text_field(data.get('Time Spent', '')),
        'Difficulty Level': clean_text_field(data.get('Difficulty Level', '')),
        'Notes': notes,
        'Timestamp': data.get('Timestamp', '')
    }
    
    df_new_row = pd.DataFrame([ordered_data])
    
    # Atomic CSV write to prevent race conditions
    import threading
    if not hasattr(save_to_csv, '_lock'):
        save_to_csv._lock = threading.Lock()
    
    with save_to_csv._lock:
        file_exists = os.path.exists(CSV_FILENAME)
        df_new_row.to_csv(CSV_FILENAME, mode='a', header=not file_exists, index=False, encoding='utf-8-sig', quoting=1)

def is_valid_data(data):
    """Check if parsed data contains valid information."""
    if not data:
        return False
    
    # Require essential fields: Category and Result at minimum
    # Question Text is preferred but not mandatory if we have other key data
    essential_fields = ['Category', 'Result']
    
    # All essential fields must have non-empty data
    for field in essential_fields:
        if field not in data or not data[field].strip():
            return False
    
    # If we have Question Number, that's also a strong indicator of valid data
    if data.get('Question Number', '').strip():
        return True
        
    # If we have Question Text, that's good too
    if data.get('Question Text', '').strip():
        return True
        
    # If we have Category and Result, accept it (user can manually add details)
    return True

def auto_save_and_clear(error_type, notes=""):
    """Save data with specified error type, clear the state, and rerun."""
    parsed_data = st.session_state.get("parsed_data")
    
    if parsed_data and error_type:
        parsed_data_copy = parsed_data.copy()
        
        # Treat "Uncertain" as a regular error type - don't modify Result
        # Keep the original Result (Correct/Incorrect) and just set Error Type
        parsed_data_copy['Error Type'] = clean_error_type_for_csv(error_type)
        parsed_data_copy['Notes'] = notes
        save_to_csv(parsed_data_copy)
        
        # Cập nhật session state để reset giao diện với bounds checking
        st.session_state.saved_successfully = True
        st.session_state.text_input_key = (st.session_state.text_input_key + 1) % 1000
        st.session_state.notes_input_key = (st.session_state.notes_input_key + 1) % 1000
        st.session_state.parsed_data = None
        
        st.rerun()

def clean_error_type_for_csv(error_type):
    """Remove icons from error types for CSV export."""
    if not error_type:
        return error_type
    
    # Remove common icons from error types
    cleaned = error_type.replace("❌ ", "").replace("🔄 ", "").replace("⚠️ ", "").replace("❓ ", "")
    return cleaned

def read_csv_safe(filepath):
    """
    Safely read CSV, ensuring all required columns exist.
    Prioritizes data integrity over attempting to read corrupted files.
    """
    required_columns = REQUIRED_COLUMNS
    
    try:
        # Đọc file với multiple encoding attempts để handle BOM issues
        try:
            df = pd.read_csv(filepath, encoding='utf-8-sig')
        except UnicodeDecodeError:
            try:
                df = pd.read_csv(filepath, encoding='utf-8')
            except UnicodeDecodeError:
                df = pd.read_csv(filepath, encoding='latin-1')
    except pd.errors.ParserError:
        # Nếu có lỗi phân tích (ví dụ: số cột không nhất quán),
        # thử lại bằng cách bỏ qua các dòng gây lỗi.
        st.warning("⚠️ Some lines in the CSV file were malformed and have been skipped.")
        try:
            df = pd.read_csv(filepath, on_bad_lines='skip', encoding='utf-8-sig')
        except Exception as e:
            st.error(f"The CSV file is severely corrupted and could not be read. Error: {e}")
            return None
    except Exception as e:
        st.error(f"An unexpected error occurred while reading the CSV file: {e}")
        return None

    # Sau khi đã đọc thành công, đảm bảo tất cả các cột cần thiết đều tồn tại
    for col in required_columns:
        if col not in df.columns:
            df[col] = ''  # Thêm các cột bị thiếu với giá trị trống
    
    # Fix NaN values và data types để tương thích với st.dataframe
    df = df[required_columns].copy()
    
    # Convert all columns to string and replace NaN with empty string
    for col in required_columns:
        df[col] = df[col].fillna('').astype(str)
    
    return df


def export_csv():
    """Export the current CSV data with a date-based filename."""
    if os.path.exists(CSV_FILENAME):
        df = read_csv_safe(CSV_FILENAME)
        if df is not None and not df.empty:
            # Clean error types for export (remove icons)
            df_export = df.copy()
            df_export['Error Type'] = df_export['Error Type'].apply(clean_error_type_for_csv)
            
            # Ensure all text fields are properly encoded for Excel
            text_columns = ['Category', 'Question Text', 'Error Type', 'Notes', 'Confidence Level', 'Difficulty Level']
            for col in text_columns:
                if col in df_export.columns:
                    # Normalize Unicode characters and ensure proper encoding
                    df_export[col] = df_export[col].astype(str).apply(
                        lambda x: x.encode('utf-8', errors='ignore').decode('utf-8') if x and x != 'nan' else ''
                    )
            
            date_str = datetime.now().strftime("%m%d")
            filename = f"mistake_log_{date_str}.csv"
            
            # Use UTF-8 with BOM for Excel compatibility and quote all text fields
            csv_data = df_export.to_csv(
                index=False, 
                encoding='utf-8-sig',  # BOM helps Excel recognize UTF-8
                quoting=1,  # Quote all non-numeric fields
                escapechar='\\',  # Proper escaping
                lineterminator='\n'  # Standard line endings
            )
            
            return csv_data, filename
    return None, None

def load_old_log(uploaded_file):
    """Load old log file and merge with current data, preventing duplicates."""
    if uploaded_file is not None:
        try:
            # Read uploaded file
            old_df = pd.read_csv(uploaded_file)
            
            # Ensure all required columns exist in old data
            required_columns = REQUIRED_COLUMNS
            
            for col in required_columns:
                if col not in old_df.columns:
                    old_df[col] = ''  # Add missing columns with empty values
            
            # Reorder columns
            old_df = old_df[required_columns]
            
            if os.path.exists(CSV_FILENAME):
                current_df = read_csv_safe(CSV_FILENAME)
                if current_df is not None:
                    # Append current data to old data
                    combined_df = pd.concat([current_df, old_df], ignore_index=True)
                    
                    # Remove duplicates based ONLY on Timestamp, keeping the last entry
                    # 'last' ensures that the data from the uploaded file (old_df) takes precedence
                    combined_df = combined_df.drop_duplicates(subset=['Timestamp'], keep='last')
                else:
                    combined_df = old_df
            else:
                combined_df = old_df
            
            # Save the combined data
            combined_df.to_csv(CSV_FILENAME, index=False, encoding='utf-8-sig', quoting=1)
            return True
        except Exception as e:
            st.error(f"Error loading file: {e}")
            return False
    return False

def delete_selected_mistakes(selected_indices):
    """Delete selected mistakes from the CSV file."""
    if not selected_indices or not os.path.exists(CSV_FILENAME):
        return False
    
    try:
        df = read_csv_safe(CSV_FILENAME)
        if df is None or df.empty:
            return False
        
        # Remove selected rows (indices are from the display, need to map to actual dataframe)
        df_filtered = df.drop(selected_indices).reset_index(drop=True)
        
        # Save the updated dataframe
        df_filtered.to_csv(CSV_FILENAME, index=False, encoding='utf-8-sig', quoting=1)
        return True
    except Exception as e:
        st.error(f"Error deleting mistakes: {e}")
        return False

def process_uploaded_log():
    """Handles single or multiple uploaded files with data protection."""
    
    # KIỂM TRA DỮ LIỆU ĐANG CHỜ (vẫn giữ nguyên)
    if st.session_state.get("parsed_data"):
        st.warning("⚠️ Please save your current entry before loading old logs.")
        # Cannot set uploader_key to None due to Streamlit restrictions
        return
        
    # Lấy danh sách các file đã tải lên
    uploaded_files = st.session_state.get("uploader_key")
    
    if uploaded_files:
        # Check if we already processed these files to avoid reprocessing
        if not st.session_state.get("files_processed", False):
            success_count = 0
            # Duyệt qua từng file trong danh sách và xử lý
            for uploaded_file in uploaded_files:
                if load_old_log(uploaded_file):
                    success_count += 1
            
            # Hiển thị thông báo tổng kết sau khi xử lý xong tất cả các file
            if success_count > 0:
                st.success(f"Successfully loaded and merged {success_count} file(s)!")
            
            # Mark files as processed to avoid reprocessing
            st.session_state.files_processed = True
    else:
        # Reset processed flag when no files are uploaded
        st.session_state.files_processed = False

# --- Initialize Session State ---
if 'parsed_data' not in st.session_state:
    st.session_state.parsed_data = None
if 'saved_successfully' not in st.session_state:
    st.session_state.saved_successfully = False
if 'text_input_key' not in st.session_state:
    st.session_state.text_input_key = 0
if 'notes_input_key' not in st.session_state:
    st.session_state.notes_input_key = 0
if 'files_processed' not in st.session_state:
    st.session_state.files_processed = False
if 'selected_for_deletion' not in st.session_state:
    st.session_state.selected_for_deletion = []
if 'show_delete_mode' not in st.session_state:
    st.session_state.show_delete_mode = False

# --- User Interface ---
st.title("✍️ Mistake Logger")
st.markdown("Paste the entire content of the question into the box below.")

# Success message
if st.session_state.saved_successfully:
    st.success("✅ Saved successfully! Ready for the next question.")
    st.session_state.saved_successfully = False

# Large text input area
raw_text_input = st.text_area(
    "**Paste your content here:**",
    height=300,
    key=f"text_input_{st.session_state.text_input_key}"
)

# If the user has entered something and we don't already have valid parsed data
if raw_text_input and not st.session_state.get("parsed_data"):
    st.session_state.parsed_data = parse_text(raw_text_input)

# KIỂM TRA TÍNH HỢP LỆ CỦA DỮ LIỆU và chỉ hiển thị Notes + buttons nếu hợp lệ
if st.session_state.parsed_data and is_valid_data(st.session_state.parsed_data):
    # Nếu dữ liệu hợp lệ, hiển thị Notes và các nút bấm
    
    # Notes input field - chỉ hiển thị khi dữ liệu hợp lệ
    notes_input = st.text_area(
        "**Notes (Optional):**",
        height=100,
        placeholder="Add any important notes or observations here...",
        key=f"notes_input_{st.session_state.notes_input_key}"
    )
    
    st.markdown("**Please select the error type (will save automatically):**")
    
    # Tạo các nút bấm và gán hành động
    col1, col2, col3, col4 = st.columns(4)
    
    buttons = {
        col1: ERROR_TYPES[0],
        col2: ERROR_TYPES[1],
        col3: ERROR_TYPES[2],
        col4: ERROR_TYPES[3],
    }
    
    for col, error_type in buttons.items():
        with col:
            if st.button(error_type):
                # Lấy notes từ session state để đảm bảo giá trị mới nhất
                current_notes = st.session_state.get(f"notes_input_{st.session_state.notes_input_key}", "")
                auto_save_and_clear(error_type, current_notes)
                
elif raw_text_input:
    # Nếu có text nhập vào nhưng phân tích không hợp lệ
    st.warning("⚠️ Không thể tự động phân tích văn bản. Vui lòng kiểm tra lại định dạng nội dung bạn đã dán.")
    # Hiển thị dữ liệu đã phân tích để người dùng kiểm tra
    if st.session_state.parsed_data:
        st.subheader("🔍 Kết quả phân tích:")
        st.json(st.session_state.parsed_data)

# --- Display Log ---
st.markdown("---")
st.subheader("📜 Logged Mistake History")

# Export and Load buttons
col1, col2, col3, col4 = st.columns([1, 1, 1, 1])

with col1:
    if st.button("📥 Export CSV"):
        csv_data, filename = export_csv()
        if csv_data and filename:
            # Provide two download options
            col_csv, col_excel = st.columns(2)
            
            with col_csv:
                st.download_button(
                    label="📄 Download CSV",
                    data=csv_data,
                    file_name=filename,
                    mime="text/csv",
                    help="Standard CSV - works in all programs"
                )
            
            with col_excel:
                # Create Excel-optimized version
                excel_filename = filename.replace('.csv', '_excel.csv')
                st.download_button(
                    label="📊 Download for Excel",
                    data=csv_data,
                    file_name=excel_filename,
                    mime="application/vnd.ms-excel",
                    help="Optimized for Microsoft Excel with Vietnamese text support"
                )
        else:
            st.warning("No valid data to export")

with col2:
    uploaded_files = st.file_uploader(
        "📤 Load & Merge Old Logs", 
        type=['csv'],
        help="You can now upload multiple CSV files at once.",
        key="uploader_key",  # Gán key để truy cập trong session_state
        on_change=process_uploaded_log,  # Tự động gọi hàm khi có file
        # THÊM DÒNG NÀY ĐỂ CHO PHÉP TẢI LÊN NHIỀU FILE
        accept_multiple_files=True
    )

with col3:
    if st.button("🗑️ Delete Mode"):
        st.session_state.show_delete_mode = not st.session_state.show_delete_mode
        if not st.session_state.show_delete_mode:
            st.session_state.selected_for_deletion = []

with col4:
    # Placeholder for delete button - will be shown after selections are processed
    delete_button_placeholder = st.empty()

# Display the log
if os.path.exists(CSV_FILENAME):
    df_log = read_csv_safe(CSV_FILENAME)
    if df_log is not None and len(df_log) > 0:
        # Display the last 10 rows, reversed to show the latest on top
        display_df = df_log.tail(10).iloc[::-1].reset_index(drop=False)
        display_indices = display_df['index'].tolist()  # Get original indices
        display_df_clean = display_df.drop('index', axis=1)  # Remove index column from display
        
        # Force clear any potential caching issues
        st.write(f"Found {len(df_log)} mistake(s) in log:")
        
        if st.session_state.show_delete_mode:
            st.warning("🗑️ Delete Mode: Select rows to delete, then click 'Delete Selected'")
            
            # Simple selection checkboxes in a clean row
            st.markdown("**Select rows:**")
            cols = st.columns(len(display_df_clean) if len(display_df_clean) <= 5 else 5)
            
            for i, (idx, row) in enumerate(display_df_clean.iterrows()):
                original_idx = display_indices[i]
                col_index = i % 5  # Max 5 per row
                
                with cols[col_index]:
                    is_selected = st.checkbox(
                        f"Row {i+1}",
                        value=original_idx in st.session_state.selected_for_deletion,
                        key=f"delete_checkbox_{original_idx}"
                    )
                    
                    # Update selection state
                    if is_selected and original_idx not in st.session_state.selected_for_deletion:
                        st.session_state.selected_for_deletion.append(original_idx)
                    elif not is_selected and original_idx in st.session_state.selected_for_deletion:
                        st.session_state.selected_for_deletion.remove(original_idx)
            
            # Add selection status to table
            display_with_status = display_df_clean.copy()
            status_column = []
            for i, (idx, row) in enumerate(display_df_clean.iterrows()):
                original_idx = display_indices[i]
                status = "🔴 DELETE" if original_idx in st.session_state.selected_for_deletion else ""
                status_column.append(status)
            
            display_with_status.insert(0, "Status", status_column)
            
            # Display clean single table
            st.dataframe(display_with_status, width='stretch', hide_index=True)
            
            # Show selection count and delete button after processing selections
            if st.session_state.selected_for_deletion:
                st.error(f"⚠️ {len(st.session_state.selected_for_deletion)} row(s) will be deleted")
            
            # Now that selections are processed, show the delete button using the placeholder
            with delete_button_placeholder.container():
                # Check if there are any items selected
                has_selections = len(st.session_state.selected_for_deletion) > 0
                
                if has_selections:
                    if st.button("❌ Delete Selected", type="primary", key="delete_btn"):
                        if delete_selected_mistakes(st.session_state.selected_for_deletion):
                            st.success(f"Deleted {len(st.session_state.selected_for_deletion)} mistake(s)!")
                            st.session_state.selected_for_deletion = []
                            st.session_state.show_delete_mode = False
                            st.rerun()
                        else:
                            st.error("Failed to delete selected mistakes.")
                else:
                    # Show disabled button with helper text
                    st.button("❌ Delete Selected", type="primary", disabled=True, key="delete_btn_disabled")
                    st.caption("Select items above to enable deletion")
        else:
            # Normal display mode
            # Clear the delete button placeholder when not in delete mode
            with delete_button_placeholder.container():
                pass  # Empty container
            
            try:
                st.dataframe(display_df_clean, width='stretch')
            except Exception as e:
                st.error(f"Error displaying dataframe: {e}")
                # Fallback to table display
                st.table(display_df_clean)
    elif df_log is not None:
        st.info("Mistake log file exists but contains no data.")
        # Clear the delete button placeholder when no data
        with delete_button_placeholder.container():
            pass  # Empty container
    else:
        st.error("Error reading the mistake log file. Please check the file format.")
        # Clear the delete button placeholder on error
        with delete_button_placeholder.container():
            pass  # Empty container
else:
    st.info("No mistakes have been logged yet.")
    # Clear the delete button placeholder when no file exists
    if 'delete_button_placeholder' in locals():
        with delete_button_placeholder.container():
=======
import streamlit as st
import pandas as pd
import os
import re
import random
from datetime import datetime

# Basic page configuration
st.set_page_config(page_title="Mistake Logger", layout="wide")

# --- CONFIGURATION & CONSTANTS ---
CSV_FILENAME = 'mistake_log.csv'

REQUIRED_COLUMNS = [
    'Category', 'Question Number', 'Result', 'Question Text', 'Error Type', 
    'Confidence Level', 'Time Spent', 'Difficulty Level', 'Notes', 'Timestamp'
]

MAIN_VALIDATION_FIELDS = ['Category', 'Question Number', 'Result', 'Question Text']

ERROR_TYPES = ["❌ Misread the question", "🔄 Wrong formula/concept", "⚠️ Calculation error", "❓ Uncertain"]

PARSING_RULES = {
    'Category': [
        # CFA specific patterns - most common first
        r"Application of the Code and Standards: Level II",  # Exact match for most common
        r"([A-Z][a-zA-Z\s:]+Level\s+[IVX]+)",  # General pattern for levels
        r"Review Category[:\s]+(.*?)(?=\n|Question)",
        r"Done Practicing\s*([A-Z][a-zA-Z\s]+?)(?=\s*Question|\s*\d+\s+of\s+\d+|\n|$)",
        # Extract category from end of text (common pattern in CFA questions)
        r"\n\s*([A-Z][a-zA-Z\s]+?)\s*\n\s*demonstrate the use",
        r"^(.*?)\n"
    ],
    'Question Number': [
        # CFA specific patterns - most common first
        r"Question\s+(\d+\s+of\s+\d+)",  # Standard "Question 1 of 1" format
        r"Question[:\s]+(\d+ of \d+)",
        r"(\d+\s+of\s+\d+)",  # Just the numbers part
    ],
    'Result': [
        # CFA specific patterns - most common first
        r"Your result is (\w+)\.",
        r"✓.*?(Correct)",  # Pattern for checkmark + Correct - capture "Correct"
        r"\b(Correct|Incorrect)\b",
        r"Correct Answer.*?Your Answer.*?([A-Z])\s*✓",  # Extract when answer is marked with checkmark
    ],
    'Question Text': [
        # CFA specific patterns - extract the actual question content
        r"Question\s*\n(.*?)(?=\s*A\.\s*$|\s*A\.\s*\n|\s*Solution)",  # Question followed by A. or Solution
        r"Question\s*\n\s*(.*?)(?=\s*Did.*violate)",  # For CFA ethics questions ending with "Did X violate"
        r"Question\s*\n(.*?)(?=\s*A\.|Solution)",  # General pattern
        r"(?:^|\n)\s*Question\s*\n(.*?)(?=\nSolution|\nA\.)",
        r"Question\s+(.*?)(?=\nA\.|\nSolution)",
        # Extract text between Question and A./Solution with flexible whitespace
        r"Question\s+(.*?)(?=\s*A\.\s*lower|\s*Solution)"
    ],
    'Confidence Level': [
        r"Confidence Level:\s*([^\n\r]*?)(?=\n|$|Continue)",
        r"Confidence Level:[^\n]*?\n([^\n\r]*?)(?=\n|$|Continue)"
    ],
    'Time Spent': [
        # CFA specific patterns - most common first
        r"Total:\s*(\d{2}:\d{2})",  # Extract from "Total: 00:03"
        r"This Question:\s*(\d{2}:\d{2})",  # Extract time from "This Question:01:36" format
        r"Time Spent:\s*(\d+ secs?)",  # Extract "3 secs"
        r"Time Spent:\s*([^\n]*?)(?=\n|$)"
    ],
    'Difficulty Level': [
        r"Difficulty Level:\s*([^\n]*?)(?=\n|$)"
    ]
}
# --- END OF CONFIGURATION ---

# --- Logic Functions ---
def parse_text(raw_text):
    """Parses raw text based on a configurable set of rules."""
    if not raw_text or not raw_text.strip():
        return None

    parsed_data = {}
    
    for field, patterns in PARSING_RULES.items():
        found = False
        for pattern in patterns:
            # Use appropriate flags based on the field type
            flags = re.IGNORECASE | re.DOTALL | re.MULTILINE
            match = re.search(pattern, raw_text, flags)
            if match:
                # Handle patterns with or without capturing groups
                if match.groups():
                    value = match.group(1).strip()
                else:
                    value = match.group(0).strip()
                
                # Special handling for different fields
                if field == 'Result':
                    value = value.capitalize()
                elif field == 'Time Spent':
                    # If it's already in seconds format, keep it
                    if 'sec' in value.lower():
                        pass  # Keep as is
                    elif ':' in value:
                        # Convert MM:SS format to "M mins SS secs" only if it's long enough to warrant it
                        try:
                            time_parts = value.split(':')
                            if len(time_parts) == 2:
                                minutes = int(time_parts[0])
                                seconds = int(time_parts[1])
                                if 0 <= minutes <= 999 and 0 <= seconds <= 59:
                                    # If less than 1 minute, just show seconds
                                    if minutes == 0:
                                        value = f"{seconds} secs"
                                    else:
                                        value = f"{minutes} mins {seconds} secs"
                        except (ValueError, IndexError):
                            pass  # Keep original format if conversion fails
                
                parsed_data[field] = value
                found = True
                break  # Stop when first match is found
        
        if not found:
            parsed_data[field] = ""
            
    return parsed_data

def save_to_csv(data):
    """Saves data to a CSV file."""
    # Add timestamp at the end
    data['Timestamp'] = datetime.now().strftime("%Y-%m-%d %H:%M:%S")
    
    # Clean text fields to prevent CSV corruption
    def clean_text_field(text):
        """Clean text field for safe CSV storage."""
        if not text:
            return ''
        # Replace newlines with spaces
        text = re.sub(r'\r?\n', ' ', text)
        # Remove extra whitespace
        text = re.sub(r'\s+', ' ', text).strip()
        return text
    
    notes = clean_text_field(data.get('Notes', ''))
    question_text = clean_text_field(data.get('Question Text', ''))
    
    # Ensure proper column order with cleaned data
    ordered_data = {
        'Category': clean_text_field(data.get('Category', '')),
        'Question Number': clean_text_field(data.get('Question Number', '')),
        'Result': clean_text_field(data.get('Result', '')),
        'Question Text': question_text,
        'Error Type': clean_text_field(data.get('Error Type', '')),
        'Confidence Level': clean_text_field(data.get('Confidence Level', '')),
        'Time Spent': clean_text_field(data.get('Time Spent', '')),
        'Difficulty Level': clean_text_field(data.get('Difficulty Level', '')),
        'Notes': notes,
        'Timestamp': data.get('Timestamp', '')
    }
    
    df_new_row = pd.DataFrame([ordered_data])
    
    # Atomic CSV write to prevent race conditions
    import threading
    if not hasattr(save_to_csv, '_lock'):
        save_to_csv._lock = threading.Lock()
    
    with save_to_csv._lock:
        file_exists = os.path.exists(CSV_FILENAME)
        df_new_row.to_csv(CSV_FILENAME, mode='a', header=not file_exists, index=False, encoding='utf-8-sig', quoting=1)

def is_valid_data(data):
    """Check if parsed data contains valid information."""
    if not data:
        return False
    
    # Require essential fields: Category and Result at minimum
    # Question Text is preferred but not mandatory if we have other key data
    essential_fields = ['Category', 'Result']
    
    # All essential fields must have non-empty data
    for field in essential_fields:
        if field not in data or not data[field].strip():
            return False
    
    # If we have Question Number, that's also a strong indicator of valid data
    if data.get('Question Number', '').strip():
        return True
        
    # If we have Question Text, that's good too
    if data.get('Question Text', '').strip():
        return True
        
    # If we have Category and Result, accept it (user can manually add details)
    return True

def auto_save_and_clear(error_type, notes=""):
    """Save data with specified error type, clear the state, and rerun."""
    parsed_data = st.session_state.get("parsed_data")
    
    if parsed_data and error_type:
        parsed_data_copy = parsed_data.copy()
        
        # Treat "Uncertain" as a regular error type - don't modify Result
        # Keep the original Result (Correct/Incorrect) and just set Error Type
        parsed_data_copy['Error Type'] = clean_error_type_for_csv(error_type)
        parsed_data_copy['Notes'] = notes
        save_to_csv(parsed_data_copy)
        
        # Cập nhật session state để reset giao diện với bounds checking
        st.session_state.saved_successfully = True
        st.session_state.text_input_key = (st.session_state.text_input_key + 1) % 1000
        st.session_state.notes_input_key = (st.session_state.notes_input_key + 1) % 1000
        st.session_state.parsed_data = None
        
        st.rerun()

def clean_error_type_for_csv(error_type):
    """Remove icons from error types for CSV export."""
    if not error_type:
        return error_type
    
    # Remove common icons from error types
    cleaned = error_type.replace("❌ ", "").replace("🔄 ", "").replace("⚠️ ", "").replace("❓ ", "")
    return cleaned

def read_csv_safe(filepath):
    """
    Safely read CSV, ensuring all required columns exist.
    Prioritizes data integrity over attempting to read corrupted files.
    """
    required_columns = REQUIRED_COLUMNS
    
    try:
        # Đọc file với multiple encoding attempts để handle BOM issues
        try:
            df = pd.read_csv(filepath, encoding='utf-8-sig')
        except UnicodeDecodeError:
            try:
                df = pd.read_csv(filepath, encoding='utf-8')
            except UnicodeDecodeError:
                df = pd.read_csv(filepath, encoding='latin-1')
    except pd.errors.ParserError:
        # Nếu có lỗi phân tích (ví dụ: số cột không nhất quán),
        # thử lại bằng cách bỏ qua các dòng gây lỗi.
        st.warning("⚠️ Some lines in the CSV file were malformed and have been skipped.")
        try:
            df = pd.read_csv(filepath, on_bad_lines='skip', encoding='utf-8-sig')
        except Exception as e:
            st.error(f"The CSV file is severely corrupted and could not be read. Error: {e}")
            return None
    except Exception as e:
        st.error(f"An unexpected error occurred while reading the CSV file: {e}")
        return None

    # Sau khi đã đọc thành công, đảm bảo tất cả các cột cần thiết đều tồn tại
    for col in required_columns:
        if col not in df.columns:
            df[col] = ''  # Thêm các cột bị thiếu với giá trị trống
    
    # Fix NaN values và data types để tương thích với st.dataframe
    df = df[required_columns].copy()
    
    # Convert all columns to string and replace NaN with empty string
    for col in required_columns:
        df[col] = df[col].fillna('').astype(str)
    
    return df


def export_csv():
    """Export the current CSV data with a date-based filename."""
    if os.path.exists(CSV_FILENAME):
        df = read_csv_safe(CSV_FILENAME)
        if df is not None and not df.empty:
            # Clean error types for export (remove icons)
            df_export = df.copy()
            df_export['Error Type'] = df_export['Error Type'].apply(clean_error_type_for_csv)
            
            # Ensure all text fields are properly encoded for Excel
            text_columns = ['Category', 'Question Text', 'Error Type', 'Notes', 'Confidence Level', 'Difficulty Level']
            for col in text_columns:
                if col in df_export.columns:
                    # Normalize Unicode characters and ensure proper encoding
                    df_export[col] = df_export[col].astype(str).apply(
                        lambda x: x.encode('utf-8', errors='ignore').decode('utf-8') if x and x != 'nan' else ''
                    )
            
            date_str = datetime.now().strftime("%m%d")
            filename = f"mistake_log_{date_str}.csv"
            
            # Use UTF-8 with BOM for Excel compatibility and quote all text fields
            csv_data = df_export.to_csv(
                index=False, 
                encoding='utf-8-sig',  # BOM helps Excel recognize UTF-8
                quoting=1,  # Quote all non-numeric fields
                escapechar='\\',  # Proper escaping
                lineterminator='\n'  # Standard line endings
            )
            
            return csv_data, filename
    return None, None

def load_old_log(uploaded_file):
    """Load old log file and merge with current data, preventing duplicates."""
    if uploaded_file is not None:
        try:
            # Read uploaded file
            old_df = pd.read_csv(uploaded_file)
            
            # Ensure all required columns exist in old data
            required_columns = REQUIRED_COLUMNS
            
            for col in required_columns:
                if col not in old_df.columns:
                    old_df[col] = ''  # Add missing columns with empty values
            
            # Reorder columns
            old_df = old_df[required_columns]
            
            if os.path.exists(CSV_FILENAME):
                current_df = read_csv_safe(CSV_FILENAME)
                if current_df is not None:
                    # Append current data to old data
                    combined_df = pd.concat([current_df, old_df], ignore_index=True)
                    
                    # Remove duplicates based ONLY on Timestamp, keeping the last entry
                    # 'last' ensures that the data from the uploaded file (old_df) takes precedence
                    combined_df = combined_df.drop_duplicates(subset=['Timestamp'], keep='last')
                else:
                    combined_df = old_df
            else:
                combined_df = old_df
            
            # Save the combined data
            combined_df.to_csv(CSV_FILENAME, index=False, encoding='utf-8-sig', quoting=1)
            return True
        except Exception as e:
            st.error(f"Error loading file: {e}")
            return False
    return False

def delete_selected_mistakes(selected_indices):
    """Delete selected mistakes from the CSV file."""
    if not selected_indices or not os.path.exists(CSV_FILENAME):
        return False
    
    try:
        df = read_csv_safe(CSV_FILENAME)
        if df is None or df.empty:
            return False
        
        # Remove selected rows (indices are from the display, need to map to actual dataframe)
        df_filtered = df.drop(selected_indices).reset_index(drop=True)
        
        # Save the updated dataframe
        df_filtered.to_csv(CSV_FILENAME, index=False, encoding='utf-8-sig', quoting=1)
        return True
    except Exception as e:
        st.error(f"Error deleting mistakes: {e}")
        return False

def process_uploaded_log():
    """Handles single or multiple uploaded files with data protection."""
    
    # KIỂM TRA DỮ LIỆU ĐANG CHỜ (vẫn giữ nguyên)
    if st.session_state.get("parsed_data"):
        st.warning("⚠️ Please save your current entry before loading old logs.")
        # Cannot set uploader_key to None due to Streamlit restrictions
        return
        
    # Lấy danh sách các file đã tải lên
    uploaded_files = st.session_state.get("uploader_key")
    
    if uploaded_files:
        # Check if we already processed these files to avoid reprocessing
        if not st.session_state.get("files_processed", False):
            success_count = 0
            # Duyệt qua từng file trong danh sách và xử lý
            for uploaded_file in uploaded_files:
                if load_old_log(uploaded_file):
                    success_count += 1
            
            # Hiển thị thông báo tổng kết sau khi xử lý xong tất cả các file
            if success_count > 0:
                st.success(f"Successfully loaded and merged {success_count} file(s)!")
            
            # Mark files as processed to avoid reprocessing
            st.session_state.files_processed = True
    else:
        # Reset processed flag when no files are uploaded
        st.session_state.files_processed = False

# --- Initialize Session State ---
if 'parsed_data' not in st.session_state:
    st.session_state.parsed_data = None
if 'saved_successfully' not in st.session_state:
    st.session_state.saved_successfully = False
if 'text_input_key' not in st.session_state:
    st.session_state.text_input_key = 0
if 'notes_input_key' not in st.session_state:
    st.session_state.notes_input_key = 0
if 'files_processed' not in st.session_state:
    st.session_state.files_processed = False
if 'selected_for_deletion' not in st.session_state:
    st.session_state.selected_for_deletion = []
if 'show_delete_mode' not in st.session_state:
    st.session_state.show_delete_mode = False

# --- User Interface ---
st.title("✍️ Mistake Logger")
st.markdown("Paste the entire content of the question into the box below.")

# Success message
if st.session_state.saved_successfully:
    st.success("✅ Saved successfully! Ready for the next question.")
    st.session_state.saved_successfully = False

# Large text input area
raw_text_input = st.text_area(
    "**Paste your content here:**",
    height=300,
    key=f"text_input_{st.session_state.text_input_key}"
)

# If the user has entered something and we don't already have valid parsed data
if raw_text_input and not st.session_state.get("parsed_data"):
    st.session_state.parsed_data = parse_text(raw_text_input)

# KIỂM TRA TÍNH HỢP LỆ CỦA DỮ LIỆU và chỉ hiển thị Notes + buttons nếu hợp lệ
if st.session_state.parsed_data and is_valid_data(st.session_state.parsed_data):
    # Nếu dữ liệu hợp lệ, hiển thị Notes và các nút bấm
    
    # Notes input field - chỉ hiển thị khi dữ liệu hợp lệ
    notes_input = st.text_area(
        "**Notes (Optional):**",
        height=100,
        placeholder="Add any important notes or observations here...",
        key=f"notes_input_{st.session_state.notes_input_key}"
    )
    
    st.markdown("**Please select the error type (will save automatically):**")
    
    # Tạo các nút bấm và gán hành động
    col1, col2, col3, col4 = st.columns(4)
    
    buttons = {
        col1: ERROR_TYPES[0],
        col2: ERROR_TYPES[1],
        col3: ERROR_TYPES[2],
        col4: ERROR_TYPES[3],
    }
    
    for col, error_type in buttons.items():
        with col:
            if st.button(error_type):
                # Lấy notes từ session state để đảm bảo giá trị mới nhất
                current_notes = st.session_state.get(f"notes_input_{st.session_state.notes_input_key}", "")
                auto_save_and_clear(error_type, current_notes)
                
elif raw_text_input:
    # Nếu có text nhập vào nhưng phân tích không hợp lệ
    st.warning("⚠️ Không thể tự động phân tích văn bản. Vui lòng kiểm tra lại định dạng nội dung bạn đã dán.")
    # Hiển thị dữ liệu đã phân tích để người dùng kiểm tra
    if st.session_state.parsed_data:
        st.subheader("🔍 Kết quả phân tích:")
        st.json(st.session_state.parsed_data)

# --- Display Log ---
st.markdown("---")
st.subheader("📜 Logged Mistake History")

# Export and Load buttons
col1, col2, col3, col4 = st.columns([1, 1, 1, 1])

with col1:
    if st.button("📥 Export CSV"):
        csv_data, filename = export_csv()
        if csv_data and filename:
            # Provide two download options
            col_csv, col_excel = st.columns(2)
            
            with col_csv:
                st.download_button(
                    label="📄 Download CSV",
                    data=csv_data,
                    file_name=filename,
                    mime="text/csv",
                    help="Standard CSV - works in all programs"
                )
            
            with col_excel:
                # Create Excel-optimized version
                excel_filename = filename.replace('.csv', '_excel.csv')
                st.download_button(
                    label="📊 Download for Excel",
                    data=csv_data,
                    file_name=excel_filename,
                    mime="application/vnd.ms-excel",
                    help="Optimized for Microsoft Excel with Vietnamese text support"
                )
        else:
            st.warning("No valid data to export")

with col2:
    uploaded_files = st.file_uploader(
        "📤 Load & Merge Old Logs", 
        type=['csv'],
        help="You can now upload multiple CSV files at once.",
        key="uploader_key",  # Gán key để truy cập trong session_state
        on_change=process_uploaded_log,  # Tự động gọi hàm khi có file
        # THÊM DÒNG NÀY ĐỂ CHO PHÉP TẢI LÊN NHIỀU FILE
        accept_multiple_files=True
    )

with col3:
    if st.button("🗑️ Delete Mode"):
        st.session_state.show_delete_mode = not st.session_state.show_delete_mode
        if not st.session_state.show_delete_mode:
            st.session_state.selected_for_deletion = []

with col4:
    # Placeholder for delete button - will be shown after selections are processed
    delete_button_placeholder = st.empty()

# Display the log
if os.path.exists(CSV_FILENAME):
    df_log = read_csv_safe(CSV_FILENAME)
    if df_log is not None and len(df_log) > 0:
        # Display the last 10 rows, reversed to show the latest on top
        display_df = df_log.tail(10).iloc[::-1].reset_index(drop=False)
        display_indices = display_df['index'].tolist()  # Get original indices
        display_df_clean = display_df.drop('index', axis=1)  # Remove index column from display
        
        # Force clear any potential caching issues
        st.write(f"Found {len(df_log)} mistake(s) in log:")
        
        if st.session_state.show_delete_mode:
            st.warning("🗑️ Delete Mode: Select rows to delete, then click 'Delete Selected'")
            
            # Simple selection checkboxes in a clean row
            st.markdown("**Select rows:**")
            cols = st.columns(len(display_df_clean) if len(display_df_clean) <= 5 else 5)
            
            for i, (idx, row) in enumerate(display_df_clean.iterrows()):
                original_idx = display_indices[i]
                col_index = i % 5  # Max 5 per row
                
                with cols[col_index]:
                    is_selected = st.checkbox(
                        f"Row {i+1}",
                        value=original_idx in st.session_state.selected_for_deletion,
                        key=f"delete_checkbox_{original_idx}"
                    )
                    
                    # Update selection state
                    if is_selected and original_idx not in st.session_state.selected_for_deletion:
                        st.session_state.selected_for_deletion.append(original_idx)
                    elif not is_selected and original_idx in st.session_state.selected_for_deletion:
                        st.session_state.selected_for_deletion.remove(original_idx)
            
            # Add selection status to table
            display_with_status = display_df_clean.copy()
            status_column = []
            for i, (idx, row) in enumerate(display_df_clean.iterrows()):
                original_idx = display_indices[i]
                status = "🔴 DELETE" if original_idx in st.session_state.selected_for_deletion else ""
                status_column.append(status)
            
            display_with_status.insert(0, "Status", status_column)
            
            # Display clean single table
            st.dataframe(display_with_status, width='stretch', hide_index=True)
            
            # Show selection count and delete button after processing selections
            if st.session_state.selected_for_deletion:
                st.error(f"⚠️ {len(st.session_state.selected_for_deletion)} row(s) will be deleted")
            
            # Now that selections are processed, show the delete button using the placeholder
            with delete_button_placeholder.container():
                # Check if there are any items selected
                has_selections = len(st.session_state.selected_for_deletion) > 0
                
                if has_selections:
                    if st.button("❌ Delete Selected", type="primary", key="delete_btn"):
                        if delete_selected_mistakes(st.session_state.selected_for_deletion):
                            st.success(f"Deleted {len(st.session_state.selected_for_deletion)} mistake(s)!")
                            st.session_state.selected_for_deletion = []
                            st.session_state.show_delete_mode = False
                            st.rerun()
                        else:
                            st.error("Failed to delete selected mistakes.")
                else:
                    # Show disabled button with helper text
                    st.button("❌ Delete Selected", type="primary", disabled=True, key="delete_btn_disabled")
                    st.caption("Select items above to enable deletion")
        else:
            # Normal display mode
            # Clear the delete button placeholder when not in delete mode
            with delete_button_placeholder.container():
                pass  # Empty container
            
            try:
                st.dataframe(display_df_clean, width='stretch')
            except Exception as e:
                st.error(f"Error displaying dataframe: {e}")
                # Fallback to table display
                st.table(display_df_clean)
    elif df_log is not None:
        st.info("Mistake log file exists but contains no data.")
        # Clear the delete button placeholder when no data
        with delete_button_placeholder.container():
            pass  # Empty container
    else:
        st.error("Error reading the mistake log file. Please check the file format.")
        # Clear the delete button placeholder on error
        with delete_button_placeholder.container():
            pass  # Empty container
else:
    st.info("No mistakes have been logged yet.")
    # Clear the delete button placeholder when no file exists
    if 'delete_button_placeholder' in locals():
        with delete_button_placeholder.container():
>>>>>>> 21fa91b4
            pass  # Empty container<|MERGE_RESOLUTION|>--- conflicted
+++ resolved
@@ -1,4 +1,3 @@
-<<<<<<< HEAD
 import streamlit as st
 import pandas as pd
 import os
@@ -25,14 +24,11 @@
     'Category': [
         # 1. Looks for an explicit "Review Category:" label. Most reliable.
         r"Review Category[:\s]+(.*?)(?=\n|Question)",
-        
         # 2. Catches category from "Done Practicing" screen. Allows more characters.
         r"Done Practicing\s*(.*?)(?=\s*Question|\s*\d+\s+of\s+\d+|\n|$)",
-        
         # 3. General pattern for CFA topics that include a level, e.g., "Ethical and Professional Standards: Level I".
         # This is more robust than the old hardcoded one.
         r"([A-Z][a-zA-Z\s&,-]+:\s*Level\s+[IVX]+)",
-        
         # 4. Fallback: Assumes the category is a single line that looks like a title.
         # This is a safer version of the old `^(.*?)\n` as it requires length and no digits.
         r"^\s*([A-Za-z\s&,-]{5,})\s*$"
@@ -626,628 +622,4 @@
     # Clear the delete button placeholder when no file exists
     if 'delete_button_placeholder' in locals():
         with delete_button_placeholder.container():
-=======
-import streamlit as st
-import pandas as pd
-import os
-import re
-import random
-from datetime import datetime
-
-# Basic page configuration
-st.set_page_config(page_title="Mistake Logger", layout="wide")
-
-# --- CONFIGURATION & CONSTANTS ---
-CSV_FILENAME = 'mistake_log.csv'
-
-REQUIRED_COLUMNS = [
-    'Category', 'Question Number', 'Result', 'Question Text', 'Error Type', 
-    'Confidence Level', 'Time Spent', 'Difficulty Level', 'Notes', 'Timestamp'
-]
-
-MAIN_VALIDATION_FIELDS = ['Category', 'Question Number', 'Result', 'Question Text']
-
-ERROR_TYPES = ["❌ Misread the question", "🔄 Wrong formula/concept", "⚠️ Calculation error", "❓ Uncertain"]
-
-PARSING_RULES = {
-    'Category': [
-        # CFA specific patterns - most common first
-        r"Application of the Code and Standards: Level II",  # Exact match for most common
-        r"([A-Z][a-zA-Z\s:]+Level\s+[IVX]+)",  # General pattern for levels
-        r"Review Category[:\s]+(.*?)(?=\n|Question)",
-        r"Done Practicing\s*([A-Z][a-zA-Z\s]+?)(?=\s*Question|\s*\d+\s+of\s+\d+|\n|$)",
-        # Extract category from end of text (common pattern in CFA questions)
-        r"\n\s*([A-Z][a-zA-Z\s]+?)\s*\n\s*demonstrate the use",
-        r"^(.*?)\n"
-    ],
-    'Question Number': [
-        # CFA specific patterns - most common first
-        r"Question\s+(\d+\s+of\s+\d+)",  # Standard "Question 1 of 1" format
-        r"Question[:\s]+(\d+ of \d+)",
-        r"(\d+\s+of\s+\d+)",  # Just the numbers part
-    ],
-    'Result': [
-        # CFA specific patterns - most common first
-        r"Your result is (\w+)\.",
-        r"✓.*?(Correct)",  # Pattern for checkmark + Correct - capture "Correct"
-        r"\b(Correct|Incorrect)\b",
-        r"Correct Answer.*?Your Answer.*?([A-Z])\s*✓",  # Extract when answer is marked with checkmark
-    ],
-    'Question Text': [
-        # CFA specific patterns - extract the actual question content
-        r"Question\s*\n(.*?)(?=\s*A\.\s*$|\s*A\.\s*\n|\s*Solution)",  # Question followed by A. or Solution
-        r"Question\s*\n\s*(.*?)(?=\s*Did.*violate)",  # For CFA ethics questions ending with "Did X violate"
-        r"Question\s*\n(.*?)(?=\s*A\.|Solution)",  # General pattern
-        r"(?:^|\n)\s*Question\s*\n(.*?)(?=\nSolution|\nA\.)",
-        r"Question\s+(.*?)(?=\nA\.|\nSolution)",
-        # Extract text between Question and A./Solution with flexible whitespace
-        r"Question\s+(.*?)(?=\s*A\.\s*lower|\s*Solution)"
-    ],
-    'Confidence Level': [
-        r"Confidence Level:\s*([^\n\r]*?)(?=\n|$|Continue)",
-        r"Confidence Level:[^\n]*?\n([^\n\r]*?)(?=\n|$|Continue)"
-    ],
-    'Time Spent': [
-        # CFA specific patterns - most common first
-        r"Total:\s*(\d{2}:\d{2})",  # Extract from "Total: 00:03"
-        r"This Question:\s*(\d{2}:\d{2})",  # Extract time from "This Question:01:36" format
-        r"Time Spent:\s*(\d+ secs?)",  # Extract "3 secs"
-        r"Time Spent:\s*([^\n]*?)(?=\n|$)"
-    ],
-    'Difficulty Level': [
-        r"Difficulty Level:\s*([^\n]*?)(?=\n|$)"
-    ]
-}
-# --- END OF CONFIGURATION ---
-
-# --- Logic Functions ---
-def parse_text(raw_text):
-    """Parses raw text based on a configurable set of rules."""
-    if not raw_text or not raw_text.strip():
-        return None
-
-    parsed_data = {}
-    
-    for field, patterns in PARSING_RULES.items():
-        found = False
-        for pattern in patterns:
-            # Use appropriate flags based on the field type
-            flags = re.IGNORECASE | re.DOTALL | re.MULTILINE
-            match = re.search(pattern, raw_text, flags)
-            if match:
-                # Handle patterns with or without capturing groups
-                if match.groups():
-                    value = match.group(1).strip()
-                else:
-                    value = match.group(0).strip()
-                
-                # Special handling for different fields
-                if field == 'Result':
-                    value = value.capitalize()
-                elif field == 'Time Spent':
-                    # If it's already in seconds format, keep it
-                    if 'sec' in value.lower():
-                        pass  # Keep as is
-                    elif ':' in value:
-                        # Convert MM:SS format to "M mins SS secs" only if it's long enough to warrant it
-                        try:
-                            time_parts = value.split(':')
-                            if len(time_parts) == 2:
-                                minutes = int(time_parts[0])
-                                seconds = int(time_parts[1])
-                                if 0 <= minutes <= 999 and 0 <= seconds <= 59:
-                                    # If less than 1 minute, just show seconds
-                                    if minutes == 0:
-                                        value = f"{seconds} secs"
-                                    else:
-                                        value = f"{minutes} mins {seconds} secs"
-                        except (ValueError, IndexError):
-                            pass  # Keep original format if conversion fails
-                
-                parsed_data[field] = value
-                found = True
-                break  # Stop when first match is found
-        
-        if not found:
-            parsed_data[field] = ""
-            
-    return parsed_data
-
-def save_to_csv(data):
-    """Saves data to a CSV file."""
-    # Add timestamp at the end
-    data['Timestamp'] = datetime.now().strftime("%Y-%m-%d %H:%M:%S")
-    
-    # Clean text fields to prevent CSV corruption
-    def clean_text_field(text):
-        """Clean text field for safe CSV storage."""
-        if not text:
-            return ''
-        # Replace newlines with spaces
-        text = re.sub(r'\r?\n', ' ', text)
-        # Remove extra whitespace
-        text = re.sub(r'\s+', ' ', text).strip()
-        return text
-    
-    notes = clean_text_field(data.get('Notes', ''))
-    question_text = clean_text_field(data.get('Question Text', ''))
-    
-    # Ensure proper column order with cleaned data
-    ordered_data = {
-        'Category': clean_text_field(data.get('Category', '')),
-        'Question Number': clean_text_field(data.get('Question Number', '')),
-        'Result': clean_text_field(data.get('Result', '')),
-        'Question Text': question_text,
-        'Error Type': clean_text_field(data.get('Error Type', '')),
-        'Confidence Level': clean_text_field(data.get('Confidence Level', '')),
-        'Time Spent': clean_text_field(data.get('Time Spent', '')),
-        'Difficulty Level': clean_text_field(data.get('Difficulty Level', '')),
-        'Notes': notes,
-        'Timestamp': data.get('Timestamp', '')
-    }
-    
-    df_new_row = pd.DataFrame([ordered_data])
-    
-    # Atomic CSV write to prevent race conditions
-    import threading
-    if not hasattr(save_to_csv, '_lock'):
-        save_to_csv._lock = threading.Lock()
-    
-    with save_to_csv._lock:
-        file_exists = os.path.exists(CSV_FILENAME)
-        df_new_row.to_csv(CSV_FILENAME, mode='a', header=not file_exists, index=False, encoding='utf-8-sig', quoting=1)
-
-def is_valid_data(data):
-    """Check if parsed data contains valid information."""
-    if not data:
-        return False
-    
-    # Require essential fields: Category and Result at minimum
-    # Question Text is preferred but not mandatory if we have other key data
-    essential_fields = ['Category', 'Result']
-    
-    # All essential fields must have non-empty data
-    for field in essential_fields:
-        if field not in data or not data[field].strip():
-            return False
-    
-    # If we have Question Number, that's also a strong indicator of valid data
-    if data.get('Question Number', '').strip():
-        return True
-        
-    # If we have Question Text, that's good too
-    if data.get('Question Text', '').strip():
-        return True
-        
-    # If we have Category and Result, accept it (user can manually add details)
-    return True
-
-def auto_save_and_clear(error_type, notes=""):
-    """Save data with specified error type, clear the state, and rerun."""
-    parsed_data = st.session_state.get("parsed_data")
-    
-    if parsed_data and error_type:
-        parsed_data_copy = parsed_data.copy()
-        
-        # Treat "Uncertain" as a regular error type - don't modify Result
-        # Keep the original Result (Correct/Incorrect) and just set Error Type
-        parsed_data_copy['Error Type'] = clean_error_type_for_csv(error_type)
-        parsed_data_copy['Notes'] = notes
-        save_to_csv(parsed_data_copy)
-        
-        # Cập nhật session state để reset giao diện với bounds checking
-        st.session_state.saved_successfully = True
-        st.session_state.text_input_key = (st.session_state.text_input_key + 1) % 1000
-        st.session_state.notes_input_key = (st.session_state.notes_input_key + 1) % 1000
-        st.session_state.parsed_data = None
-        
-        st.rerun()
-
-def clean_error_type_for_csv(error_type):
-    """Remove icons from error types for CSV export."""
-    if not error_type:
-        return error_type
-    
-    # Remove common icons from error types
-    cleaned = error_type.replace("❌ ", "").replace("🔄 ", "").replace("⚠️ ", "").replace("❓ ", "")
-    return cleaned
-
-def read_csv_safe(filepath):
-    """
-    Safely read CSV, ensuring all required columns exist.
-    Prioritizes data integrity over attempting to read corrupted files.
-    """
-    required_columns = REQUIRED_COLUMNS
-    
-    try:
-        # Đọc file với multiple encoding attempts để handle BOM issues
-        try:
-            df = pd.read_csv(filepath, encoding='utf-8-sig')
-        except UnicodeDecodeError:
-            try:
-                df = pd.read_csv(filepath, encoding='utf-8')
-            except UnicodeDecodeError:
-                df = pd.read_csv(filepath, encoding='latin-1')
-    except pd.errors.ParserError:
-        # Nếu có lỗi phân tích (ví dụ: số cột không nhất quán),
-        # thử lại bằng cách bỏ qua các dòng gây lỗi.
-        st.warning("⚠️ Some lines in the CSV file were malformed and have been skipped.")
-        try:
-            df = pd.read_csv(filepath, on_bad_lines='skip', encoding='utf-8-sig')
-        except Exception as e:
-            st.error(f"The CSV file is severely corrupted and could not be read. Error: {e}")
-            return None
-    except Exception as e:
-        st.error(f"An unexpected error occurred while reading the CSV file: {e}")
-        return None
-
-    # Sau khi đã đọc thành công, đảm bảo tất cả các cột cần thiết đều tồn tại
-    for col in required_columns:
-        if col not in df.columns:
-            df[col] = ''  # Thêm các cột bị thiếu với giá trị trống
-    
-    # Fix NaN values và data types để tương thích với st.dataframe
-    df = df[required_columns].copy()
-    
-    # Convert all columns to string and replace NaN with empty string
-    for col in required_columns:
-        df[col] = df[col].fillna('').astype(str)
-    
-    return df
-
-
-def export_csv():
-    """Export the current CSV data with a date-based filename."""
-    if os.path.exists(CSV_FILENAME):
-        df = read_csv_safe(CSV_FILENAME)
-        if df is not None and not df.empty:
-            # Clean error types for export (remove icons)
-            df_export = df.copy()
-            df_export['Error Type'] = df_export['Error Type'].apply(clean_error_type_for_csv)
-            
-            # Ensure all text fields are properly encoded for Excel
-            text_columns = ['Category', 'Question Text', 'Error Type', 'Notes', 'Confidence Level', 'Difficulty Level']
-            for col in text_columns:
-                if col in df_export.columns:
-                    # Normalize Unicode characters and ensure proper encoding
-                    df_export[col] = df_export[col].astype(str).apply(
-                        lambda x: x.encode('utf-8', errors='ignore').decode('utf-8') if x and x != 'nan' else ''
-                    )
-            
-            date_str = datetime.now().strftime("%m%d")
-            filename = f"mistake_log_{date_str}.csv"
-            
-            # Use UTF-8 with BOM for Excel compatibility and quote all text fields
-            csv_data = df_export.to_csv(
-                index=False, 
-                encoding='utf-8-sig',  # BOM helps Excel recognize UTF-8
-                quoting=1,  # Quote all non-numeric fields
-                escapechar='\\',  # Proper escaping
-                lineterminator='\n'  # Standard line endings
-            )
-            
-            return csv_data, filename
-    return None, None
-
-def load_old_log(uploaded_file):
-    """Load old log file and merge with current data, preventing duplicates."""
-    if uploaded_file is not None:
-        try:
-            # Read uploaded file
-            old_df = pd.read_csv(uploaded_file)
-            
-            # Ensure all required columns exist in old data
-            required_columns = REQUIRED_COLUMNS
-            
-            for col in required_columns:
-                if col not in old_df.columns:
-                    old_df[col] = ''  # Add missing columns with empty values
-            
-            # Reorder columns
-            old_df = old_df[required_columns]
-            
-            if os.path.exists(CSV_FILENAME):
-                current_df = read_csv_safe(CSV_FILENAME)
-                if current_df is not None:
-                    # Append current data to old data
-                    combined_df = pd.concat([current_df, old_df], ignore_index=True)
-                    
-                    # Remove duplicates based ONLY on Timestamp, keeping the last entry
-                    # 'last' ensures that the data from the uploaded file (old_df) takes precedence
-                    combined_df = combined_df.drop_duplicates(subset=['Timestamp'], keep='last')
-                else:
-                    combined_df = old_df
-            else:
-                combined_df = old_df
-            
-            # Save the combined data
-            combined_df.to_csv(CSV_FILENAME, index=False, encoding='utf-8-sig', quoting=1)
-            return True
-        except Exception as e:
-            st.error(f"Error loading file: {e}")
-            return False
-    return False
-
-def delete_selected_mistakes(selected_indices):
-    """Delete selected mistakes from the CSV file."""
-    if not selected_indices or not os.path.exists(CSV_FILENAME):
-        return False
-    
-    try:
-        df = read_csv_safe(CSV_FILENAME)
-        if df is None or df.empty:
-            return False
-        
-        # Remove selected rows (indices are from the display, need to map to actual dataframe)
-        df_filtered = df.drop(selected_indices).reset_index(drop=True)
-        
-        # Save the updated dataframe
-        df_filtered.to_csv(CSV_FILENAME, index=False, encoding='utf-8-sig', quoting=1)
-        return True
-    except Exception as e:
-        st.error(f"Error deleting mistakes: {e}")
-        return False
-
-def process_uploaded_log():
-    """Handles single or multiple uploaded files with data protection."""
-    
-    # KIỂM TRA DỮ LIỆU ĐANG CHỜ (vẫn giữ nguyên)
-    if st.session_state.get("parsed_data"):
-        st.warning("⚠️ Please save your current entry before loading old logs.")
-        # Cannot set uploader_key to None due to Streamlit restrictions
-        return
-        
-    # Lấy danh sách các file đã tải lên
-    uploaded_files = st.session_state.get("uploader_key")
-    
-    if uploaded_files:
-        # Check if we already processed these files to avoid reprocessing
-        if not st.session_state.get("files_processed", False):
-            success_count = 0
-            # Duyệt qua từng file trong danh sách và xử lý
-            for uploaded_file in uploaded_files:
-                if load_old_log(uploaded_file):
-                    success_count += 1
-            
-            # Hiển thị thông báo tổng kết sau khi xử lý xong tất cả các file
-            if success_count > 0:
-                st.success(f"Successfully loaded and merged {success_count} file(s)!")
-            
-            # Mark files as processed to avoid reprocessing
-            st.session_state.files_processed = True
-    else:
-        # Reset processed flag when no files are uploaded
-        st.session_state.files_processed = False
-
-# --- Initialize Session State ---
-if 'parsed_data' not in st.session_state:
-    st.session_state.parsed_data = None
-if 'saved_successfully' not in st.session_state:
-    st.session_state.saved_successfully = False
-if 'text_input_key' not in st.session_state:
-    st.session_state.text_input_key = 0
-if 'notes_input_key' not in st.session_state:
-    st.session_state.notes_input_key = 0
-if 'files_processed' not in st.session_state:
-    st.session_state.files_processed = False
-if 'selected_for_deletion' not in st.session_state:
-    st.session_state.selected_for_deletion = []
-if 'show_delete_mode' not in st.session_state:
-    st.session_state.show_delete_mode = False
-
-# --- User Interface ---
-st.title("✍️ Mistake Logger")
-st.markdown("Paste the entire content of the question into the box below.")
-
-# Success message
-if st.session_state.saved_successfully:
-    st.success("✅ Saved successfully! Ready for the next question.")
-    st.session_state.saved_successfully = False
-
-# Large text input area
-raw_text_input = st.text_area(
-    "**Paste your content here:**",
-    height=300,
-    key=f"text_input_{st.session_state.text_input_key}"
-)
-
-# If the user has entered something and we don't already have valid parsed data
-if raw_text_input and not st.session_state.get("parsed_data"):
-    st.session_state.parsed_data = parse_text(raw_text_input)
-
-# KIỂM TRA TÍNH HỢP LỆ CỦA DỮ LIỆU và chỉ hiển thị Notes + buttons nếu hợp lệ
-if st.session_state.parsed_data and is_valid_data(st.session_state.parsed_data):
-    # Nếu dữ liệu hợp lệ, hiển thị Notes và các nút bấm
-    
-    # Notes input field - chỉ hiển thị khi dữ liệu hợp lệ
-    notes_input = st.text_area(
-        "**Notes (Optional):**",
-        height=100,
-        placeholder="Add any important notes or observations here...",
-        key=f"notes_input_{st.session_state.notes_input_key}"
-    )
-    
-    st.markdown("**Please select the error type (will save automatically):**")
-    
-    # Tạo các nút bấm và gán hành động
-    col1, col2, col3, col4 = st.columns(4)
-    
-    buttons = {
-        col1: ERROR_TYPES[0],
-        col2: ERROR_TYPES[1],
-        col3: ERROR_TYPES[2],
-        col4: ERROR_TYPES[3],
-    }
-    
-    for col, error_type in buttons.items():
-        with col:
-            if st.button(error_type):
-                # Lấy notes từ session state để đảm bảo giá trị mới nhất
-                current_notes = st.session_state.get(f"notes_input_{st.session_state.notes_input_key}", "")
-                auto_save_and_clear(error_type, current_notes)
-                
-elif raw_text_input:
-    # Nếu có text nhập vào nhưng phân tích không hợp lệ
-    st.warning("⚠️ Không thể tự động phân tích văn bản. Vui lòng kiểm tra lại định dạng nội dung bạn đã dán.")
-    # Hiển thị dữ liệu đã phân tích để người dùng kiểm tra
-    if st.session_state.parsed_data:
-        st.subheader("🔍 Kết quả phân tích:")
-        st.json(st.session_state.parsed_data)
-
-# --- Display Log ---
-st.markdown("---")
-st.subheader("📜 Logged Mistake History")
-
-# Export and Load buttons
-col1, col2, col3, col4 = st.columns([1, 1, 1, 1])
-
-with col1:
-    if st.button("📥 Export CSV"):
-        csv_data, filename = export_csv()
-        if csv_data and filename:
-            # Provide two download options
-            col_csv, col_excel = st.columns(2)
-            
-            with col_csv:
-                st.download_button(
-                    label="📄 Download CSV",
-                    data=csv_data,
-                    file_name=filename,
-                    mime="text/csv",
-                    help="Standard CSV - works in all programs"
-                )
-            
-            with col_excel:
-                # Create Excel-optimized version
-                excel_filename = filename.replace('.csv', '_excel.csv')
-                st.download_button(
-                    label="📊 Download for Excel",
-                    data=csv_data,
-                    file_name=excel_filename,
-                    mime="application/vnd.ms-excel",
-                    help="Optimized for Microsoft Excel with Vietnamese text support"
-                )
-        else:
-            st.warning("No valid data to export")
-
-with col2:
-    uploaded_files = st.file_uploader(
-        "📤 Load & Merge Old Logs", 
-        type=['csv'],
-        help="You can now upload multiple CSV files at once.",
-        key="uploader_key",  # Gán key để truy cập trong session_state
-        on_change=process_uploaded_log,  # Tự động gọi hàm khi có file
-        # THÊM DÒNG NÀY ĐỂ CHO PHÉP TẢI LÊN NHIỀU FILE
-        accept_multiple_files=True
-    )
-
-with col3:
-    if st.button("🗑️ Delete Mode"):
-        st.session_state.show_delete_mode = not st.session_state.show_delete_mode
-        if not st.session_state.show_delete_mode:
-            st.session_state.selected_for_deletion = []
-
-with col4:
-    # Placeholder for delete button - will be shown after selections are processed
-    delete_button_placeholder = st.empty()
-
-# Display the log
-if os.path.exists(CSV_FILENAME):
-    df_log = read_csv_safe(CSV_FILENAME)
-    if df_log is not None and len(df_log) > 0:
-        # Display the last 10 rows, reversed to show the latest on top
-        display_df = df_log.tail(10).iloc[::-1].reset_index(drop=False)
-        display_indices = display_df['index'].tolist()  # Get original indices
-        display_df_clean = display_df.drop('index', axis=1)  # Remove index column from display
-        
-        # Force clear any potential caching issues
-        st.write(f"Found {len(df_log)} mistake(s) in log:")
-        
-        if st.session_state.show_delete_mode:
-            st.warning("🗑️ Delete Mode: Select rows to delete, then click 'Delete Selected'")
-            
-            # Simple selection checkboxes in a clean row
-            st.markdown("**Select rows:**")
-            cols = st.columns(len(display_df_clean) if len(display_df_clean) <= 5 else 5)
-            
-            for i, (idx, row) in enumerate(display_df_clean.iterrows()):
-                original_idx = display_indices[i]
-                col_index = i % 5  # Max 5 per row
-                
-                with cols[col_index]:
-                    is_selected = st.checkbox(
-                        f"Row {i+1}",
-                        value=original_idx in st.session_state.selected_for_deletion,
-                        key=f"delete_checkbox_{original_idx}"
-                    )
-                    
-                    # Update selection state
-                    if is_selected and original_idx not in st.session_state.selected_for_deletion:
-                        st.session_state.selected_for_deletion.append(original_idx)
-                    elif not is_selected and original_idx in st.session_state.selected_for_deletion:
-                        st.session_state.selected_for_deletion.remove(original_idx)
-            
-            # Add selection status to table
-            display_with_status = display_df_clean.copy()
-            status_column = []
-            for i, (idx, row) in enumerate(display_df_clean.iterrows()):
-                original_idx = display_indices[i]
-                status = "🔴 DELETE" if original_idx in st.session_state.selected_for_deletion else ""
-                status_column.append(status)
-            
-            display_with_status.insert(0, "Status", status_column)
-            
-            # Display clean single table
-            st.dataframe(display_with_status, width='stretch', hide_index=True)
-            
-            # Show selection count and delete button after processing selections
-            if st.session_state.selected_for_deletion:
-                st.error(f"⚠️ {len(st.session_state.selected_for_deletion)} row(s) will be deleted")
-            
-            # Now that selections are processed, show the delete button using the placeholder
-            with delete_button_placeholder.container():
-                # Check if there are any items selected
-                has_selections = len(st.session_state.selected_for_deletion) > 0
-                
-                if has_selections:
-                    if st.button("❌ Delete Selected", type="primary", key="delete_btn"):
-                        if delete_selected_mistakes(st.session_state.selected_for_deletion):
-                            st.success(f"Deleted {len(st.session_state.selected_for_deletion)} mistake(s)!")
-                            st.session_state.selected_for_deletion = []
-                            st.session_state.show_delete_mode = False
-                            st.rerun()
-                        else:
-                            st.error("Failed to delete selected mistakes.")
-                else:
-                    # Show disabled button with helper text
-                    st.button("❌ Delete Selected", type="primary", disabled=True, key="delete_btn_disabled")
-                    st.caption("Select items above to enable deletion")
-        else:
-            # Normal display mode
-            # Clear the delete button placeholder when not in delete mode
-            with delete_button_placeholder.container():
-                pass  # Empty container
-            
-            try:
-                st.dataframe(display_df_clean, width='stretch')
-            except Exception as e:
-                st.error(f"Error displaying dataframe: {e}")
-                # Fallback to table display
-                st.table(display_df_clean)
-    elif df_log is not None:
-        st.info("Mistake log file exists but contains no data.")
-        # Clear the delete button placeholder when no data
-        with delete_button_placeholder.container():
-            pass  # Empty container
-    else:
-        st.error("Error reading the mistake log file. Please check the file format.")
-        # Clear the delete button placeholder on error
-        with delete_button_placeholder.container():
-            pass  # Empty container
-else:
-    st.info("No mistakes have been logged yet.")
-    # Clear the delete button placeholder when no file exists
-    if 'delete_button_placeholder' in locals():
-        with delete_button_placeholder.container():
->>>>>>> 21fa91b4
             pass  # Empty container